name: CMake

on:
  push:
    branches: [ master ]
  pull_request:
    branches: [ master ]

env:
  BUILD_TYPE: Release

jobs:
  build:
    runs-on: ubuntu-latest

    steps:
    - uses: actions/checkout@v2
    
    - name: Install dependencies
<<<<<<< HEAD
      run: |
          sudo apt-get install -y \
            clang-11 \
            ninja-build \
            breathe-doc \
            python3-sphinx \
            python3-sphinx-rtd-theme \
            doxygen \
            graphviz \
            libexpected-dev \
            libbenchmark-dev \
=======
      run: sudo apt-get install -y clang-11 ninja-build libbenchmark-dev
>>>>>>> d5fb7282

    - name: Configure CMake
      env:
        CC: /usr/bin/clang-11
        CXX: /usr/bin/clang++-11
        CMAKE_GENERATOR: Ninja
      run: cmake -B ${{github.workspace}}/build -DCMAKE_BUILD_TYPE=${{env.BUILD_TYPE}}

    - name: Build
      run: ninja -C ${{github.workspace}}/build

    - name: Test
      working-directory: ${{github.workspace}}/build
      run: ./test/pmql_test     <|MERGE_RESOLUTION|>--- conflicted
+++ resolved
@@ -17,7 +17,6 @@
     - uses: actions/checkout@v2
     
     - name: Install dependencies
-<<<<<<< HEAD
       run: |
           sudo apt-get install -y \
             clang-11 \
@@ -27,11 +26,7 @@
             python3-sphinx-rtd-theme \
             doxygen \
             graphviz \
-            libexpected-dev \
             libbenchmark-dev \
-=======
-      run: sudo apt-get install -y clang-11 ninja-build libbenchmark-dev
->>>>>>> d5fb7282
 
     - name: Configure CMake
       env:
